import {
  GraphQLExecutor,
  GraphQLExecutionResult,
  GraphQLRequestContext,
} from 'apollo-server-core';
import { InMemoryLRUCache } from 'apollo-server-caching';
import { isObjectType, isIntrospectionType, GraphQLSchema } from 'graphql';
import { WithRequired } from 'apollo-env';
import { GraphQLSchemaValidationError } from 'apollo-graphql';
import { composeAndValidate, ServiceDefinition } from '@apollo/federation';
import loglevel, { Logger } from 'loglevel';
import loglevelDebug from 'loglevel-debug';

import { buildQueryPlan, buildOperationContext } from './buildQueryPlan';
import {
  executeQueryPlan,
  ServiceMap,
  defaultFieldResolverWithAliasSupport,
} from './executeQueryPlan';

import { getServiceDefinitionsFromRemoteEndpoint } from './loadServicesFromRemoteEndpoint';
import { getServiceDefinitionsFromStorage } from './loadServicesFromStorage';

import { serializeQueryPlan, QueryPlan } from './QueryPlan';
import { GraphQLDataSource } from './datasources/types';
import { RemoteGraphQLDataSource } from './datasources/RemoteGraphQLDatasource';

export interface GraphQLService {
  schema?: GraphQLSchema;
  executor: GraphQLExecutor;
  isReady: boolean;
}

export type ServiceEndpointDefinition = Pick<ServiceDefinition, 'name' | 'url'>;

export interface GatewayConfigBase {
  debug?: boolean;
  // TODO: expose the query plan in a more flexible JSON format in the future
  // and remove this config option in favor of `exposeQueryPlan`. Playground
  // should cutover to use the new option when it's built.
  __exposeQueryPlanExperimental?: boolean;
  buildService?: (definition: ServiceEndpointDefinition) => GraphQLDataSource;
  serviceList?: ServiceEndpointDefinition[];
}

export interface HostedGatewayConfig extends GatewayConfigBase {
  secret: string;
  tag?: string;
  federationVersion?: number;
}

export interface LocalGatewayConfig extends GatewayConfigBase {
  localServiceList: ServiceDefinition[];
}

export type GatewayConfig = GatewayConfigBase | LocalGatewayConfig | HostedGatewayConfig;

function isLocalConfig(config: GatewayConfig): config is LocalGatewayConfig {
  return 'localServiceList' in config;
}

<<<<<<< HEAD
function isHostedConfig(config: GatewayConfig): config is HostedGatewayConfig {
  return 'secret' in config;
}
=======
export type SchemaChangeCallback = (options: {
  schema: GraphQLSchema;
  executor: GraphQLExecutor;
}) => void;

export type Unsubscriber = () => void;
>>>>>>> b996c4a7

export class ApolloGateway implements GraphQLService {
  public schema?: GraphQLSchema;
  public isReady: boolean = false;
  protected serviceMap: ServiceMap = Object.create(null);
  protected config: GatewayConfig;
  protected logger: Logger;
  protected queryPlanStore?: InMemoryLRUCache<QueryPlan>;
  private pollingTimer?: NodeJS.Timer;
  private schemaChangeListeners: Set<SchemaChangeCallback> = new Set();

  constructor(config: GatewayConfig) {
    this.config = {
      // TODO: expose the query plan in a more flexible JSON format in the future
      // and remove this config option in favor of `exposeQueryPlan`. Playground
      // should cutover to use the new option when it's built.
      __exposeQueryPlanExperimental: process.env.NODE_ENV !== 'production',
      ...config,
    };

    // Setup logging facilities, scoped under the appropriate name.
    this.logger = loglevel.getLogger(`apollo-gateway:`);

    // Support DEBUG environment variable, à la https://npm.im/debug/.
    loglevelDebug(this.logger);

    // And also support the `debug` option, if it's truthy.
    if (config.debug === true) {
      this.logger.enableAll();
    }

    if (isLocalConfig(config)) {
      this.createSchema(config.localServiceList);
    }

    this.initializeQueryPlanStore();
  }

  public async load() {
    if (!this.isReady) {
      this.logger.debug('Loading configuration for Gateway');
      const [services] = await this.loadServiceDefinitions(this.config);
      this.logger.debug('Configuration loaded for Gateway');
      this.createSchema(services);
    }

    return { schema: this.schema, executor: this.executor };
  }

  protected createSchema(services: ServiceDefinition[]) {
    this.logger.debug(
      `Composing schema from service list: \n${services
        .map(({ name }) => `  ${name}`)
        .join('\n')}`,
    );

    let { schema, errors } = composeAndValidate(services);

    if (errors && errors.length > 0) {
      throw new GraphQLSchemaValidationError(errors);
    }

    // this is a temporary workaround for GraphQLFieldExtensions automatic
    // wrapping of all fields when using ApolloServer. Here we wrap all fields
    // with support for resolving aliases as part of the root value which
    // happens because alises are resolved by sub services and the shape
    // of the rootvalue already contains the aliased fields as responseNames
    this.schema = wrapSchemaWithAliasResolver(schema);

    this.createServices(services);

    this.logger.debug('Schema loaded and ready for execution');
    this.isReady = true;
  }

  public onSchemaChange(
    schemaChangeCallback: SchemaChangeCallback,
  ): Unsubscriber {
    this.schemaChangeListeners.add(schemaChangeCallback);
    if (this.schemaChangeListeners.size === 1) {
      if (!isLocalConfig(this.config)) {
        this.logger.debug('Starting polling for schema changes');
        this.startPollingServices();
      }
    }

    return () => {
      this.schemaChangeListeners.delete(schemaChangeCallback);
      if (this.schemaChangeListeners.size === 0 && this.pollingTimer) {
        clearInterval(this.pollingTimer);
        this.pollingTimer = undefined;
      }
    };
  }

  private startPollingServices() {
    this.pollingTimer = setInterval(async () => {
      const [services, isNewSchema] = await this.loadServiceDefinitions(
        this.config,
      );
      if (!isNewSchema) {
        this.logger.debug('No changes to gateway config');
        return;
      }
      if (this.queryPlanStore) this.queryPlanStore.flush();
      this.logger.debug('Gateway config has changed, updating schema');
      this.createSchema(services);
      this.schemaChangeListeners.forEach(cb =>
        cb({ schema: this.schema!, executor: this.executor }),
      );
    }, 10 * 1000);
  }

  protected createServices(services: ServiceEndpointDefinition[]) {
    for (const serviceDef of services) {
      if (!serviceDef.url && !isLocalConfig(this.config)) {
        throw new Error(
          `Service defintion for service ${serviceDef.name} is missing a url`,
        );
      }
      this.serviceMap[serviceDef.name] = this.config.buildService
        ? this.config.buildService(serviceDef)
        : new RemoteGraphQLDataSource({
          url: serviceDef.url,
        });
    }
  }

  protected async loadServiceDefinitions(
    config: GatewayConfig,
  ): Promise<[ServiceDefinition[], boolean]> {
    if (isLocalConfig(config)) return [config.localServiceList, false];

    if (config.serviceList) {
      const [
        remoteServices,
        isNewService,
      ] = await getServiceDefinitionsFromRemoteEndpoint({
        serviceList: config.serviceList,
      });
      this.createServices(remoteServices);
      return [remoteServices, isNewService];
    }
    else if (isHostedConfig(config)) {
      const [
        remoteServices,
        isNewService,
      ] = await getServiceDefinitionsFromStorage({
        secret: config.secret,
        graphVariant: config.tag || 'current',
        federationVersion: config.federationVersion!,
      });
      this.createServices(remoteServices);
      return [remoteServices, isNewService];
    }
    else {
      throw new Error(
        'The gateway requires a service list or secret to be provided in the config',
      );
    }
  }

  public executor = async <TContext>(
    requestContext: WithRequired<
      GraphQLRequestContext<TContext>,
      'document' | 'operation' | 'queryHash'
    >,
  ): Promise<GraphQLExecutionResult> => {
    const { request, document, queryHash } = requestContext;
    const operationContext = buildOperationContext(
      this.schema!,
      document,
      request.operationName,
    );
    let queryPlan;
    if (this.queryPlanStore) {
      queryPlan = await this.queryPlanStore.get(queryHash);
    }

    if (!queryPlan) {
      queryPlan = buildQueryPlan(operationContext);
      if (this.queryPlanStore) {
        // The underlying cache store behind the `documentStore` returns a
        // `Promise` which is resolved (or rejected), eventually, based on the
        // success or failure (respectively) of the cache save attempt.  While
        // it's certainly possible to `await` this `Promise`, we don't care about
        // whether or not it's successful at this point.  We'll instead proceed
        // to serve the rest of the request and just hope that this works out.
        // If it doesn't work, the next request will have another opportunity to
        // try again.  Errors will surface as warnings, as appropriate.
        //
        // While it shouldn't normally be necessary to wrap this `Promise` in a
        // `Promise.resolve` invocation, it seems that the underlying cache store
        // is returning a non-native `Promise` (e.g. Bluebird, etc.).
        Promise.resolve(this.queryPlanStore.set(queryHash, queryPlan)).catch(
          err => this.logger.warn('Could not store queryPlan', err),
        );
      }
    }

    const response = await executeQueryPlan<TContext>(
      queryPlan,
      this.serviceMap,
      requestContext,
      operationContext,
    );

    const shouldShowQueryPlan =
      this.config.__exposeQueryPlanExperimental &&
      request.http &&
      request.http.headers &&
      request.http.headers.get('Apollo-Query-Plan-Experimental');

    if (shouldShowQueryPlan) {
      const serializedQueryPlan = serializeQueryPlan(queryPlan);
      this.logger.debug(serializedQueryPlan);

      // TODO: expose the query plan in a more flexible JSON format in the future
      // and rename this to `queryPlan`. Playground should cutover to use the new
      // option once we've built a way to print that representation.
      response.extensions = { __queryPlanExperimental: serializedQueryPlan };
    }
    return response;
  };

  private initializeQueryPlanStore(): void {
    this.queryPlanStore = new InMemoryLRUCache<QueryPlan>({
      // Create ~about~ a 30MiB InMemoryLRUCache.  This is less than precise
      // since the technique to calculate the size of a DocumentNode is
      // only using JSON.stringify on the DocumentNode (and thus doesn't account
      // for unicode characters, etc.), but it should do a reasonable job at
      // providing a caching document store for most operations.
      maxSize: Math.pow(2, 20) * 30,
      sizeCalculator: approximateObjectSize,
    });
  }

  public async stop() {
    if (this.pollingTimer) {
      clearInterval(this.pollingTimer);
      this.pollingTimer = undefined;
    }
  }
}

function approximateObjectSize<T>(obj: T): number {
  return Buffer.byteLength(JSON.stringify(obj), 'utf8');
}

// We can't use transformSchema here because the extension data for query
// planning would be lost. Instead we set a resolver for each field
// in order to counteract GraphQLExtensions preventing a defaultFieldResolver
// from doing the same job
function wrapSchemaWithAliasResolver(schema: GraphQLSchema): GraphQLSchema {
  const typeMap = schema.getTypeMap();
  Object.keys(typeMap).forEach(typeName => {
    const type = typeMap[typeName];

    if (isObjectType(type) && !isIntrospectionType(type)) {
      const fields = type.getFields();
      Object.keys(fields).forEach(fieldName => {
        const field = fields[fieldName];
        field.resolve = defaultFieldResolverWithAliasSupport;
      });
    }
  });
  return schema;
}

export {
  buildQueryPlan,
  executeQueryPlan,
  serializeQueryPlan,
  buildOperationContext,
  QueryPlan,
  ServiceMap,
};
export * from './datasources';<|MERGE_RESOLUTION|>--- conflicted
+++ resolved
@@ -59,18 +59,15 @@
   return 'localServiceList' in config;
 }
 
-<<<<<<< HEAD
 function isHostedConfig(config: GatewayConfig): config is HostedGatewayConfig {
   return 'secret' in config;
 }
-=======
 export type SchemaChangeCallback = (options: {
   schema: GraphQLSchema;
   executor: GraphQLExecutor;
 }) => void;
 
 export type Unsubscriber = () => void;
->>>>>>> b996c4a7
 
 export class ApolloGateway implements GraphQLService {
   public schema?: GraphQLSchema;
